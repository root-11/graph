--- conflicted
+++ resolved
@@ -1,9 +1,8 @@
-<<<<<<< HEAD
-from collections import defaultdict, deque
-from functools import lru_cache
+from collections import defaultdict, deque, Iterable
 from heapq import heappop, heappush
-from itertools import combinations
+from itertools import combinations, count
 from bisect import insort
+from math import isclose
 
 from graph.visuals import plot_3d
 
@@ -196,7 +195,7 @@
         """
         :param path (optional) list of nodes for which the edges are wanted.
         :param from_node (optional) for which outgoing edges are returned.
-        :param to_node (optiona) for which incoming edges are returned.
+        :param to_node (optional) for which incoming edges are returned.
         :return list of edges (n1, n2, value)
         """
         inputs = sum([1 for i in (from_node, to_node, path) if i is not None])
@@ -277,10 +276,10 @@
             (11,)      # node with no links.
         ]
         """
-        assert isinstance(links, list)
+        assert isinstance(links, Iterable)
         for item in links:
-            assert isinstance(item, tuple)
-            if len(item) == 3:
+            assert isinstance(item, (list, tuple))
+            if len(item) > 1:
                 self.add_edge(*item)
             else:
                 self.add_node(item[0])
@@ -289,7 +288,6 @@
         """ returns list of edges and nodes."""
         return self.edges() + [(i,) for i in self.nodes()]
 
-    @lru_cache(maxsize=128)
     def is_connected(self, n1, n2):
         """ helper determining if two nodes are connected using BFS. """
         if n1 in self._edges:
@@ -312,7 +310,7 @@
 # Graph functions
 # -----------------------------
 def shortest_path(graph, start, end):
-    """
+    """ single source shortest path algorithm.
     :param graph: class Graph
     :param start: start node
     :param end: end node
@@ -830,17 +828,15 @@
 
     def improve_tour(graph, tour):
         assert tour, "no tour to improve?"
+        n = len(tour)
+
+        # Return (i, j) pairs denoting tour[i:j] sub_segments of a tour of length N.
+        sub_segments = [(i, i + length) for length in reversed(range(2, n)) for i in reversed(range(n - length + 1))]
+
         while True:
-            improvements = {reverse_segment_if_improvement(graph, tour, i, j)
-                            for (i, j) in sub_segments(len(tour))}
+            improvements = {reverse_segment_if_improvement(graph, tour, i, j) for (i, j) in sub_segments}
             if improvements == {None} or len(improvements) == 0:
                 return tour
-
-    @lru_cache()
-    def sub_segments(n):
-        """ Return (i, j) pairs denoting tour[i:j] sub_segments of a tour of length N."""
-        return [(i, i + length) for length in reversed(range(2, n))
-                for i in reversed(range(n - length + 1))]
 
     def reverse_segment_if_improvement(graph, tour, i, j):
         """If reversing tour[i:j] would make the tour shorter, then do it."""
@@ -850,7 +846,7 @@
         A, B, C, D = graph.edge(a, b), graph.edge(c, d), graph.edge(a, c), graph.edge(b, d)
         # if all are not None and improvement is shorter than previous ...
         if all((A, B, C, D)) and A + B > C + D:
-            tour[i:j] = reversed(tour[i:j])
+            tour[i:j] = reversed(tour[i:j])  # ..retain the solution.
             return True
 
     # The core TSP solver
@@ -1045,6 +1041,8 @@
     for s, e, d in graph.edges():
         sinks[e].add(s)
         edges[s].add(e)
+
+    cache = {}
 
     level = 0
     while sinks:
@@ -1061,7 +1059,13 @@
                 sinks[e].discard(s)
                 # but also check if their descendants are loops.
                 for s2 in list(sinks[e]):
-                    if graph.is_connected(e, s2):
+
+                    con = cache.get((e, s2))  # check if the edge has been seen before.
+                    if con is None:
+                        con = graph.is_connected(e, s2)  # if not seen before, search...
+                        cache[(e, s2)] = con
+
+                    if con:
                         sinks[e].discard(s2)
         level += 1
 
@@ -1155,11 +1159,11 @@
              5: {4: 6}}
 
         fw(adj(h)) #
-            {1: {1: 0, 2: 1, 3: -3, 4: 2, 5: -4},
-             2: {1: 3, 2: 0, 3: -4, 4: 1, 5: -1},
-             3: {1: 7, 2: 4, 3: 0, 4: 5, 5: 3},
+            {1: {1: 0, 2:  1, 3: -3, 4: 2, 5: -4},
+             2: {1: 3, 2:  0, 3: -4, 4: 1, 5: -1},
+             3: {1: 7, 2:  4, 3:  0, 4: 5, 5:  3},
              4: {1: 2, 2: -1, 3: -5, 4: 0, 5: -2},
-             5: {1: 8, 2: 5, 3: 1, 4: 6, 5: 0}}
+             5: {1: 8, 2:  5, 3:  1, 4: 6, 5:  0}}
     """
     g = graph.adjacency_matrix()
     assert isinstance(g, dict)
@@ -1239,7 +1243,7 @@
     :return: boolean
     """
     assert isinstance(graph, BasicGraph)
-    assert isinstance(path, list)
+    assert isinstance(path, (list, tuple))
     v1 = path[0]
     for v2 in path[1:]:
         if graph.edge(v1, v2) is None:
@@ -1249,13 +1253,42 @@
     return True
 
 
+def all_simple_paths(graph, start, end):
+    """
+    finds all simple (non-looping) paths from start to end
+    :param start: node
+    :param end: node
+    :return: list of paths
+    """
+    if start == end:
+        raise ValueError("start is end")
+    if not graph.is_connected(start, end):
+        return []
+
+    paths = []
+    q = [(start,)]
+    while q:
+        path = q.pop(0)
+        for s, e, d in graph.edges(from_node=path[0]):
+            if e in path:
+                continue
+            new_path = (e,) + path
+            if e == end:
+                paths.append(new_path)
+            else:
+                q.append(new_path)
+    return [list(reversed(p)) for p in paths]
+
+
 def all_paths(graph, start, end):
-    """
+    """ finds all (simple and non-simple) paths from start to end
     :param graph: instance of Graph
     :param start: node
     :param end: node
     :return: list of paths unique from start to end.
     """
+    cache = {}
+
     if start == end:
         raise ValueError("start is end")
     if not graph.is_connected(start, end):
@@ -1274,7 +1307,13 @@
             if n2 in skip_list:
                 continue
             n3s = graph.nodes(from_node=n2)
-            if len(n3s) > 1 and graph.is_connected(n2, n1):
+
+            con = cache.get((n2, n1))
+            if con is None:
+                con = graph.is_connected(n2, n1)
+                cache[(n2, n1)] = con
+
+            if len(n3s) > 1 and con:
                 # it's a fork and it's a part of a loop!
                 # is the sequence n2,n3 already in the path?
                 for n3 in n3s:
@@ -1333,1648 +1372,6 @@
     return p
 
 
-class Graph(BasicGraph):
-    """
-    Graph is the base graph that all methods use.
-
-    For methods, please see the documentation on the
-    individual functions, by importing them separately.
-
-    """
-
-    def __init__(self, from_dict=None, from_list=None):
-        super().__init__(from_dict=from_dict, from_list=from_list)
-
-    def copy(self):
-        g = Graph()
-        for n in self._nodes:
-            g.add_node(n, obj=self._nodes[n])
-        for s, e, d in self.edges():
-            g.add_edge(s, e, d)
-        return g
-
-    def shortest_path(self, start, end):
-        """
-        :param start: start node
-        :param end: end node
-        :return: distance, path as list
-        """
-        return shortest_path(graph=self, start=start, end=end)
-
-    def breadth_first_search(self, start, end):
-        """ Determines the path with fewest nodes.
-        :param start: start node
-        :param end: end nodes
-        :return: nodes, path as list
-        """
-        return breadth_first_search(graph=self, start=start, end=end)
-
-    def breadth_first_walk(self, start, end=None):
-        """
-        :param start: start node
-        :param end: end node
-        :return: generator for breadth-first walk
-        """
-        return breadth_first_walk(graph=self, start=start, end=end)
-
-    def depth_first_search(self, start, end):
-        """
-        Finds a path from start to end using DFS.
-        :param start: start node
-        :param end: end node
-        :return: path
-        """
-        return depth_first_search(graph=self, start=start, end=end)
-
-    def depth_scan(self, start, criteria):
-        """
-        traverses the descendants of node `start` using callable `criteria` to determine
-        whether to terminate search along each branch in `graph`.
-
-        :param graph: class Graph
-        :param start: start node
-        :param criteria: function to terminate scan along a branch must return bool
-        :return: set of nodes
-        """
-        return depth_scan(graph=self, start=start, criteria=criteria)
-
-    def distance_from_path(self, path):
-        """
-        :param path: list of nodes
-        :return: distance along the path.
-        """
-        return distance(graph=self, path=path)
-
-    def maximum_flow(self, start, end):
-        """ Determines the maximum flow of the graph between
-        start and end.
-        :param start: node (source)
-        :param end: node (sink)
-        :return: flow, graph of flow.
-        """
-        return maximum_flow(self, start, end)
-
-    def maximum_flow_min_cut(self, start,end):
-        """
-        Finds the edges in the maximum flow min cut.
-        :param graph: Graph
-        :param start: start
-        :param end: end
-        :return: list of edges
-        """
-        return maximum_flow_min_cut(self, start, end)
-
-    def capacitated_min_cost_flow(self, stock, capacity=None):
-        """
-        :param demand: dict {node: stock, ...}
-            stock < 0 is demand
-            stock > 0 is supply
-        :param capacity: Graph where edge is capacity limit.
-            If None, capacity is inf.
-        :return: total costs, flow graph
-        """
-        return capacitated_min_cost_flow(self, stock, capacity=capacity)
-
-    def solve_tsp(self, method='greedy'):
-        """ solves the traveling salesman problem for the graph
-        (finds the shortest path through all nodes)
-
-        :param method: str: 'greedy'
-
-        options:
-            'greedy' see tsp_greedy
-            'bnb' see tsp_branch_and_bound
-
-        :return: tour length (path+retrun to starting point),
-                 path travelled.
-        """
-        methods = {
-            'greedy': tsp_greedy,
-            'bnb': tsp_branch_and_bound
-        }
-        solver = methods.get(method, 'greedy')
-        return solver(self)
-
-    def subgraph_from_nodes(self, nodes):
-        """
-        constructs a copy of the graph containing only the
-        listed nodes (and their links)
-        :param nodes: list of nodes
-        :return: class Graph
-        """
-        return subgraph(graph=self, nodes=nodes)
-
-    def is_subgraph(self, other):
-        """ Checks if self is a subgraph in other.
-        :param other: instance of Graph
-        :return: boolean
-        """
-        return is_subgraph(self, other)
-
-    def is_partite(self, n=2):
-        """ Checks if self is n-partite
-        :param n: int the number of partitions.
-        :return: tuple: boolean, partitions as dict
-                        (or None if graph isn't n-partite)
-        """
-        return is_partite(self, n)
-
-    def has_cycles(self):
-        """ Checks if the graph has a cycle
-        :return: bool
-        """
-        return has_cycles(graph=self)
-
-    def components(self):
-        """ Determines the number of components
-        :return: list of sets of nodes. Each set is a component.
-        """
-        return components(graph=self)
-
-    def network_size(self, n1, degrees_of_separation=None):
-        """ Determines the nodes within the range given by
-        a degree of separation
-        :param graph: Graph
-        :param n1: start node
-        :param degrees_of_separation: integer
-        :return: set of nodes within given range
-        """
-        return network_size(self, n1, degrees_of_separation)
-
-    def phase_lines(self):
-        """ Determines the phase lines (cuts) of the graph
-        :returns: dictionary with phase: nodes in phase
-        """
-        return phase_lines(self)
-
-    def sources(self, n):
-        """ Determines the DAG sources of node n """
-        return sources(graph=self, n=n)
-
-    @staticmethod
-    def same_path(p1, p2):
-        """ compares two paths to determine if they're the same, despite
-        being in different order.
-        :param p1: list of nodes
-        :param p2: list of nodes
-        :return: boolean
-        """
-        return same(p1, p2)
-
-    def adjacency_matrix(self):
-        """
-        Converts directed graph to an adjacency matrix.
-        Note: The distance from a node to itself is 0 and distance from a node to
-        an unconnected node is defined to be infinite. This does not mean that there
-        is no path from a node to another via other nodes.
-        :return: dict
-        """
-        return adjacency_matrix(graph=self)
-
-    def minsum(self):
-        """ Finds the mode(s) that have the smallest sum of distance to all other nodes.
-        :return: list of nodes
-        """
-        return minsum(self)
-
-    def minmax(self):
-        """ Finds the node(s) with shortest distance to all other nodes.
-        :return: list of nodes
-        """
-        return minmax(self)
-
-    def all_pairs_shortest_paths(self):
-        """
-        Find the cost of the shortest path between every pair of vertices in a
-        weighted graph. Uses the Floyd-Warshall algorithm.
-        :return: dict {node 1: {node 2: distance}, ...}
-        """
-        return all_pairs_shortest_paths(graph=self)
-
-    def shortest_tree_all_pairs(self):
-        """
-        :return:
-        """
-        return shortest_tree_all_pairs(graph=self)
-
-    def has_path(self, path):
-        """
-        :param path: list of nodes
-        :return: boolean, if the path is in G.
-        """
-        return has_path(graph=self, path=path)
-
-    def all_paths(self, start, end):
-        """
-        finds all paths from start to end
-        :param start: node
-        :param end: node
-        :return: list of paths
-        """
-        return all_paths(graph=self, start=start, end=end)
-
-    def degree_of_separation(self, n1, n2):
-        """ determines the degree of separation between 2 nodes
-        :param n1: node
-        :param n2: node
-        :return: degree
-        """
-        return degree_of_separation(self, n1, n2)
-
-    def loop(self, start, mid, end=None):
-        """ finds a looped path via a mid-point
-        :param start: node
-        :param end: node
-        :return: path as list
-        """
-        return loop(self, start, mid, end)
-
-    def avoids(self, start, end, obstacles):
-        """ finds the shortest path between start and end avoiding the obstacles
-        :param start: node
-        :param end: node
-        :param obstacles: nodes as iterable
-        :return: path as list
-        """
-        return avoids(self, start, end, obstacles)
-
-
-class Graph3D(Graph):
-    """ a graph where all (x,y)-positions are unique. """
-
-    def __init__(self, from_dict=None, from_list=None):
-        super().__init__(from_dict=from_dict, from_list=from_list)
-
-    def copy(self):
-        g = Graph3D(from_dict=self.to_dict())
-        return g
-
-    # spatial only function
-    # ---------------------
-    @staticmethod
-    def _check_tuples(n1):
-        if not isinstance(n1, tuple):
-            raise TypeError(f"expected tuple, not {type(n1)}")
-        if len(n1) != 3:
-            raise ValueError(f"expected tuple in the form as (x,y,z), got {n1}")
-        if not all(isinstance(i, (float, int)) for i in n1):
-            raise TypeError(f"expected all values to be integer or float, but got {n1}")
-
-    @staticmethod
-    def distance(n1, n2):
-        """ returns the distance between to xyz tuples coordinates
-        :param n1: (x,y,z)
-        :param n2: (x,y,z)
-        :return: float
-        """
-        Graph3D._check_tuples(n1)
-        Graph3D._check_tuples(n2)
-        (x1, y1, z1), (x2, y2, z2) = n1, n2
-        a = abs(x2 - x1)
-        b = abs(y2 - y1)
-        c = abs(z2 - z1)
-        return (a * a + b * b + c * c) ** (1 / 2)
-
-    def add_edge(self, n1, n2, value=None, bidirectional=False):
-        self._check_tuples(n1)
-        self._check_tuples(n2)
-        assert value is not None
-        super().add_edge(n1, n2, value, bidirectional)
-
-    def add_node(self, node_id, obj=None):
-        self._check_tuples(node_id)
-        super().add_node(node_id, obj)
-        """
-        :param node_id: any hashable node.
-        :param obj: any object that the node should refer to.
-
-        PRO TIP: To retrieve the node obj use g.node(node_id)
-        """
-        self._nodes[node_id] = obj
-
-    def n_nearest_neighbours(self, node_id, n=1):
-        """ returns the node id of the `n` nearest neighbours. """
-        self._check_tuples(node_id)
-        if not isinstance(n, int):
-            raise TypeError(f"expected n to be integer, not {type(n)}")
-        if n < 1:
-            raise ValueError(f"expected n >= 1, not {n}")
-
-        d = [(self.distance(n1=node_id, n2=n), n) for n in self.nodes() if n != node_id]
-        d.sort()
-        if d:
-            return [b for a, b in d][:n]
-        return None
-
-    def plot(self, nodes=True, edges=True, rotation='xyz', maintain_aspect_ratio=False):
-        """ plots nodes and links using matplotlib3
-        :param nodes: bool: plots nodes
-        :param edges: bool: plots edges
-        :param rotation: str: set view point as one of [xyz,xzy,yxz,yzx,zxy,zyx]
-        :param maintain_aspect_ratio: bool: rescales the chart to maintain aspect ratio.
-        :return: None. Plots figure.
-        """
-        return plot_3d(self, nodes, edges, rotation, maintain_aspect_ratio)
-=======
-from collections import defaultdict, deque, Iterable
-from heapq import heappop, heappush
-from itertools import combinations, count
-from bisect import insort
-from math import isclose
-
-from graph.visuals import plot_3d
-
-__description__ = """
-The graph-theory library is organised in the following way for clarity of structure:
-
-1. BasicGraph (class) - with general methods for all subclasses.
-2. All methods for class Graph in same order as on Graph.
-3. Graph (class)
-4. Graph3D (class) 
-
-"""
-
-
-class BasicGraph(object):
-    """
-    BasicGraph is the base graph that all methods use.
-
-    For methods, please see the documentation on the
-    individual functions, by importing them separately.
-    """
-
-    def __init__(self, from_dict=None, from_list=None):
-        """
-        :param from_dict: creates graph for dictionary {n1:{n2:d} ...
-        :param links: creates graph from list of edges(n1,n2,d)
-        """
-        self._nodes = {}
-        self._edges = {}
-        self._max_edge_value = 0
-
-        if from_dict is not None:
-            self.from_dict(from_dict)
-        elif from_list is not None:
-            self.from_list(from_list)
-
-    def __getitem__(self, item):
-        raise ValueError("Use g.node(n1) or g.edge(n1,n2)")
-
-    def __setitem__(self, key, value):
-        raise ValueError("Use add_edge(node1, node2, value)")
-
-    def __delitem__(self, key):
-        raise ValueError("Use del_edge(node1, node2)")
-
-    def __contains__(self, item):
-        """
-        :returns bool: True if node in Graph.
-        """
-        return item in self._nodes
-
-    def __len__(self):
-        raise ValueError("Use len(g.nodes()) or len(g.edges())")
-
-    def add_edge(self, node1, node2, value=1, bidirectional=False):
-        """
-        :param node1: hashable node
-        :param node2: hashable node
-        :param value: numeric value (int or float)
-        :param bidirectional: boolean.
-        """
-        if isinstance(value, (dict, list, tuple)):
-            raise ValueError("value cannot be {}".format(type(value)))
-        if node1 not in self._nodes:
-            self.add_node(node1)
-        if node2 not in self._nodes:
-            self.add_node(node2)
-
-        if node1 not in self._edges:
-            self._edges[node1] = {}
-        if node2 not in self._edges:
-            self._edges[node2] = {}
-        self._edges[node1][node2] = value
-        if value > self._max_edge_value:
-            self._max_edge_value = value
-        if bidirectional:
-            self._edges[node2][node1] = value
-
-    def edge(self, node1, node2, default=None):
-        """Retrieves the edge (node1, node2)
-
-        Alias for g[node1][node2]
-
-        :param node1: node id
-        :param node2: node id
-        :param default: returned value if edge doesn't exist.
-        :return: edge(node1,node2)
-        """
-        try:
-            return self._edges[node1][node2]
-        except KeyError:
-            return default
-
-    def del_edge(self, node1, node2):
-        """
-        removes edge from node1 to node2
-        :param node1: node
-        :param node2: node
-        """
-        del self._edges[node1][node2]
-
-    def add_node(self, node_id, obj=None):
-        """
-        :param node_id: any hashable node.
-        :param obj: any object that the node should refer to.
-
-        PRO TIP: To retrieve the node obj use g.node(node_id)
-
-        """
-        self._nodes[node_id] = obj
-
-    def node(self, node_id):
-        """
-        Retrieves the node object
-
-        :param node_id: id of node in graph.
-        :return: node object
-        """
-        return self._nodes.get(node_id, None)
-
-    def del_node(self, node_id):
-        """
-        Deletes the node and all its connections.
-        :param node_id: node_id
-        :return: None
-        """
-        try:
-            del self._nodes[node_id]
-        except KeyError:
-            pass
-        try:
-            del self._edges[node_id]
-        except KeyError:
-            pass
-        in_links = [n1 for n1, n2, d in self.edges() if n2 == node_id]
-        for inlink in in_links:
-            del self._edges[inlink][node_id]
-        return None
-
-    def nodes(self,
-              from_node=None, to_node=None,
-              in_degree=None, out_degree=None):
-        """
-        :param from_node (optional) return nodes with edges from 'from_node'
-        :param to_node (optional) returns nodes with edges into 'to_node'
-        :param in_degree (optional) returns nodes with in_degree=N
-        :param out_degree (optional) returns nodes with out_degree=N
-
-        :return list of node ids.
-        """
-        inputs = sum([1 for i in (from_node, to_node, in_degree, out_degree) if i is not None])
-        if inputs > 1:
-            m = []
-            a = (from_node, to_node, in_degree, out_degree)
-            b = ("from_node", "to_node", "in_degree", "out_degree")
-            for i in zip(a, b):
-                if i is not None:
-                    m.append("{}={}".format(b, a))
-            raise ValueError("nodes({}) has too many inputs. Pick one.".format(m))
-
-        if inputs == 0:
-            return list(self._nodes.keys())
-
-        if from_node is not None:
-            if from_node in self._edges:
-                return list(self._edges[from_node])
-            return []
-
-        if to_node is not None:
-            return [n1 for n1 in self._edges if to_node in self._edges[n1]]
-
-        if in_degree is not None:
-            if not isinstance(in_degree, int) or in_degree < 0:
-                raise ValueError("in_degree must be int >= 0")
-
-            rev = {n: set() for n in self._nodes}
-            for n1, n2, d in self.edges():
-                rev[n2].add(n1)
-            return [n for n, n_set in rev.items() if len(n_set) == in_degree]
-
-        if out_degree is not None:
-            if not isinstance(out_degree, int) or out_degree < 0:
-                raise ValueError("out_degree must be int >= 0")
-            if out_degree == 0:
-                return [n for n in self._nodes if n not in self._edges or len(self._edges[n]) == 0]
-            else:
-                return [n1 for n1, n2s in self._edges.items() if out_degree == len(n2s)]
-
-    def edges(self, path=None, from_node=None, to_node=None):
-        """
-        :param path (optional) list of nodes for which the edges are wanted.
-        :param from_node (optional) for which outgoing edges are returned.
-        :param to_node (optional) for which incoming edges are returned.
-        :return list of edges (n1, n2, value)
-        """
-        inputs = sum([1 for i in (from_node, to_node, path) if i is not None])
-        if inputs > 1:
-            m = []
-            a = (path, from_node, to_node)
-            b = ("path", "from_node", "to_node")
-            for i in zip(a, b):
-                if i is not None:
-                    m.append("{}={}".format(b, a))
-            raise ValueError("edges({}) has too many inputs. Pick one.".format(m))
-
-        if path:
-            if not isinstance(path, list):
-                raise ValueError("expects a list")
-            if len(path) < 2:
-                raise ValueError("path of length 1 is not a path.")
-
-            return [(path[ix], path[ix + 1], self._edges[path[ix]][path[ix + 1]])
-                    for ix in range(len(path) - 1)]
-
-        if from_node:
-            if from_node in self._edges:
-                return [(from_node, n2, cost) for n2, cost in self._edges[from_node].items()]
-            else:
-                return []
-
-        if to_node:
-            return [(n1, to_node, out[to_node]) 
-                    for n1, out in self._edges.items() 
-                    if to_node in out]
-
-        return [(n1, n2, out[n2]) for n1, out in self._edges.items() for n2 in out]
-
-    def from_dict(self, dictionary):
-        """
-        Updates the graph from dictionary
-        :param dictionary:
-
-        d = {1: {2: 10, 3: 5},
-             2: {4: 1, 3: 2},
-             3: {2: 3, 4: 9, 5: 2},
-             4: {5: 4},
-             5: {1: 7, 4: 6}}
-
-        G = Graph(from_dict=d)
-
-        :return: None
-        """
-        assert isinstance(dictionary, dict)
-        for n1, e in dictionary.items():
-            if not e:
-                self.add_node(n1)
-            else:
-                for n2, v in e.items():
-                    self.add_edge(n1, n2, v)
-
-    def to_dict(self):
-        """ creates a nested dictionary from the graph.
-        :return dict d[n1][n2] = distance
-        """
-        d = {n: {} for n in self.nodes()}
-        for n1, n2, dist in self.edges():
-            d[n1][n2] = dist
-        return d
-
-    def from_list(self, links):
-        """
-        updates the graph from a list of links.
-        :param links: list
-
-        links = [
-            (1, 2, 18),
-            (1, 3, 10),
-            (2, 4, 7),
-            (2, 5, 6),
-            (3, 4, 2),
-            (11,)      # node with no links.
-        ]
-        """
-        assert isinstance(links, Iterable)
-        for item in links:
-            assert isinstance(item, (list, tuple))
-            if len(item) > 1:
-                self.add_edge(*item)
-            else:
-                self.add_node(item[0])
-
-    def to_list(self):
-        """ returns list of edges and nodes."""
-        return self.edges() + [(i,) for i in self.nodes()]
-
-    def is_connected(self, n1, n2):
-        """ helper determining if two nodes are connected using BFS. """
-        if n1 in self._edges:
-            q = [n1]
-            visited = set()
-            while q:
-                n = q.pop(0)
-                if n not in visited:
-                    visited.add(n)
-                for c in self._edges[n]:
-                    if c == n2:
-                        return True  # <-- Exit if connected.
-                    if c in visited:
-                        continue
-                    else:
-                        q.append(c)
-        return False  # <-- Exit if not connected.
-
-
-# Graph functions
-# -----------------------------
-def shortest_path(graph, start, end):
-    """ single source shortest path algorithm.
-    :param graph: class Graph
-    :param start: start node
-    :param end: end node
-    :return: distance, path (as list),
-             returns float('inf'), [] if no path exists.
-    """
-    g = defaultdict(list)
-    for n1, n2, dist in graph.edges():
-        g[n1].append((dist, n2))
-
-    q, visited, mins = [(0, 0, start, ())], set(), {start: 0}
-    i = 1
-    while q:
-        (cost, _, v1, path) = heappop(q)
-        if v1 not in visited:
-            visited.add(v1)
-            path = (v1, path)
-
-            if v1 == end:  # exit criteria.
-                L = []
-                while path:
-                    v, path = path[0], path[1]
-                    L.append(v)
-                L.reverse()
-                return cost, L
-
-            for dist, v2 in g.get(v1, ()):
-                if v2 in visited:
-                    continue
-                prev = mins.get(v2, None)
-                next_node = cost + dist
-                if prev is None or next_node < prev:
-                    mins[v2] = next_node
-                    heappush(q, (next_node, i, v2, path))
-                    i += 1
-    return float("inf"), []
-
-
-def breadth_first_search(graph, start, end):
-    """ Determines the path from start to end with fewest nodes.
-    :param graph: class Graph
-    :param start: start node
-    :param end: end node
-    :return: path
-    """
-    visited = {start: None}
-    q = deque([start])
-    while q:
-        node = q.popleft()
-        if node == end:
-            path = deque()
-            while node is not None:
-                path.appendleft(node)
-                node = visited[node]
-            return list(path)
-        for next_node in graph.nodes(from_node=node):
-            if next_node not in visited:
-                visited[next_node] = node
-                q.append(next_node)
-    return []
-
-
-def breadth_first_walk(graph, start, end=None):
-    """
-    :param graph: Graph
-    :param start: start node
-    :param end: end node.
-    :return: generator for walk.
-
-    To walk all nodes use: `[n for n in g.breadth_first_walk(start)]`
-    """
-    visited = {start: None}
-    q = deque([start])
-    while q:
-        node = q.popleft()
-        yield node
-        if node == end:
-            break
-        for next_node in graph.nodes(from_node=node):
-            if next_node not in visited:
-                visited[next_node] = node
-                q.append(next_node)
-
-
-def depth_first_search(graph, start, end):
-    """
-    Determines path from start to end using
-    'depth first search' with backtracking.
-
-    :param graph: class Graph
-    :param start: start node
-    :param end: end node
-    :return: path as list of nodes.
-    """
-    if start not in graph:
-        raise ValueError(f"{start} not in graph")
-    if end not in graph:
-        raise ValueError(f"{end} not in graph")
-
-    q = [start]
-    path = []
-    visited = set()
-    while q:
-        n1 = q.pop()
-        visited.add(n1)
-        path.append(n1)
-        if n1 == end:
-            return path  # <-- exit if end is found.
-        for n2 in graph.nodes(from_node=n1):
-            if n2 in visited:
-                continue
-            q.append(n2)
-            break
-        else:
-            path.remove(n1)
-            while not q and path:
-                for n2 in graph.nodes(from_node=path[-1]):
-                    if n2 in visited:
-                        continue
-                    q.append(n2)
-                    break
-                else:
-                    path = path[:-1]
-    return None  # <-- exit if not path was found.
-
-
-def depth_scan(graph, start, criteria):
-    """ traverses the descendants of node `start` using callable `criteria` to determine
-    whether to terminate search along each branch in `graph`.
-
-    :param graph: class Graph
-    :param start: start node
-    :param criteria: function to terminate scan along a branch must return bool
-    :return: set of nodes
-    """
-    if not callable(criteria):
-        raise TypeError(f"Expected {criteria} to be callable")
-    if start not in graph:
-        raise ValueError(f"{start} not in graph")
-    if not criteria(start):
-        return set()
-
-    q = [start]
-    path = []
-    visited = set()
-    while q:
-        n1 = q.pop()
-        visited.add(n1)
-        path.append(n1)
-        for n2 in graph.nodes(from_node=n1):
-            if n2 in visited:
-                continue
-            if not criteria(n2):
-                visited.add(n2)
-                continue
-            q.append(n2)
-            break
-        else:
-            path.remove(n1)
-            while not q and path:
-                for n2 in graph.nodes(from_node=path[-1]):
-                    if n2 in visited:
-                        continue
-                    if not criteria(n2):
-                        visited.add(n2)
-                        continue
-                    q.append(n2)
-                    break
-                else:
-                    path = path[:-1]
-    return visited
-
-
-def distance(graph, path):
-    """ Calculates the distance for the path in graph
-    :param graph: class Graph
-    :param path: list of nodes
-    :return: distance
-    """
-    assert isinstance(path, (tuple, list))
-    cache = defaultdict(dict)
-    path_length = 0
-    for idx in range(len(path) - 1):
-        n1, n2 = path[idx], path[idx + 1]
-
-        # if the edge exists...
-        d = graph.edge(n1, n2, default=None)
-        if d:
-            path_length += d
-            continue
-
-        # if we've seen the edge before...
-        d = cache.get((n1, n2), None)
-        if d:
-            path_length += d
-            continue
-
-        # if there no alternative ... (search)
-        d, _ = shortest_path(graph, n1, n2)
-        if d == float('inf'):
-            return float('inf')  # <-- Exit if there's no path.
-        else:
-            cache[(n1, n2)] = d
-        path_length += d
-    return path_length
-
-
-def maximum_flow(graph, start, end):
-    """
-    Returns the maximum flow graph
-    :param graph: instance of Graph
-    :param start: node
-    :param end: node
-    :return: flow, graph
-    """
-    inflow = sum(d for s, e, d in graph.edges(from_node=start))
-    outflow = sum(d for s, e, d in graph.edges(to_node=end))
-    unassigned_flow = min(inflow, outflow)  # search in excess of this 'flow' is a waste of time.
-    total_flow = 0
-    # -----------------------------------------------------------------------
-    # The algorithm
-    # I reviewed a number of algorithms, such as Ford-fulkerson algorithm,
-    # Edmonson-Karp and Dinic, but I didn't like them due to their naive usage
-    # of DFS, which leads to a lot of node visits.
-    #
-    # I therefore choose to invert the capacities of the graph so that the
-    # capacity any G[u][v] = c becomes 1/c in G_inverted.
-    # This allows me to use the shortest path method to find the path with
-    # most capacity in the first attempt, resulting in a significant reduction
-    # of unassigned flow.
-    #
-    # By updating G_inverted, with the residual capacity, I can keep using the
-    # shortest path, until the capacity is zero, whereby I remove the links
-    # When the shortest path method returns 'No path' or when unassigned flow
-    # is zero, I exit the algorithm.
-    #
-    # Even on small graphs, this method is very efficient, despite the overhead
-    # of using shortest path. For very large graphs, this method outperforms
-    # all other algorithms by orders of magnitude.
-    # -----------------------------------------------------------------------
-
-    edges = [(n1, n2, 1 / d) for n1, n2, d in graph.edges() if d > 0]
-    inverted_graph = Graph(from_list=edges)  # create G_inverted.
-    capacity_graph = Graph()  # Create structure to record capacity left.
-    flow_graph = Graph()  # Create structure to record flows.
-
-    while unassigned_flow:
-        # 1. find the best path
-        d, path = shortest_path(inverted_graph, start, end)
-        if d == float('inf'):  # then there is no path, and we must exit.
-            return total_flow, flow_graph
-        # else: use the path and lookup the actual flow from the capacity graph.
-
-        path_flow = min([min(d, capacity_graph.edge(s, e, default=float('inf')))
-                         for s, e, d in graph.edges(path=path)])
-
-        # 2. update the unassigned flow.
-        unassigned_flow -= path_flow
-        total_flow += path_flow
-
-        # 3. record the flows and update the inverted graph, so that it is
-        #    ready for the next iteration.
-        edges = graph.edges(path)
-        for n1, n2, d in edges:
-
-            # 3.a. recording:
-            v = flow_graph.edge(n1, n2, default=None)
-            if v is None:
-                flow_graph.add_edge(n1, n2, path_flow)
-                c = graph.edge(n1, n2) - path_flow
-            else:
-                flow_graph.add_edge(n1, n2, value=v + path_flow)
-                c = graph.edge(n1, n2) - (v + path_flow)
-            capacity_graph.add_edge(n1, n2, c)
-
-            # 3.b. updating:
-            # if there is capacity left: update with new 1/capacity
-            # else: remove node, as we can't do 1/zero.
-            if c > 0:
-                inverted_graph.add_edge(n1, n2, 1 / c)
-            else:
-                inverted_graph.del_edge(n1, n2)
-    return total_flow, flow_graph
-
-
-def maximum_flow_min_cut(graph, start, end):
-    """
-    Finds the edges in the maximum flow min cut.
-    :param graph: Graph
-    :param start: start
-    :param end: end
-    :return: list of edges
-    """
-    flow, mfg = maximum_flow(graph, start, end)
-    if flow == 0:
-        return []
-
-    working_graph = Graph(from_list=mfg.to_list())
-
-    min_cut = []
-    for n1 in mfg.breadth_first_walk(start, end):
-        n2s = mfg.nodes(from_node=n1)
-        for n2 in n2s:
-            if graph.edge(n1, n2) - mfg.edge(n1, n2) == 0:
-                working_graph.del_edge(n1, n2)
-                min_cut.append((n1, n2))
-
-    min_cut_nodes = set(working_graph.nodes(out_degree=0))
-    min_cut_nodes.remove(end)
-    min_cut = [(n1, n2) for (n1, n2) in min_cut if n1 in min_cut_nodes]
-    return min_cut
-
-
-def tsp_branch_and_bound(graph):
-    """
-    Solve the traveling salesmans problem for the graph.
-    :param graph: instance of class Graph
-    :return: tour_length, path
-
-    solution quality 100%
-    """
-    assert isinstance(graph, Graph)
-
-    def lower_bound(graph, nodes):
-        """ Calculates the lower bound of distances for given nodes. """
-        L = []
-        edges = set()
-        for n in nodes:
-
-            L2 = [(d, e) for s, e, d in graph.edges(from_node=n) if e in nodes - {n}]
-            if not L2:
-                continue
-            L2.sort()
-
-            for d, n2 in L2:
-                if (n2, n) in edges:  # Solution is not valid as it creates a loop.
-                    continue
-                else:
-                    edges.add((n, n2))  # remember!
-                    L.append((n, n2, d))
-                    break
-
-        return L
-
-    global_lower_bound = sum(d for n, n2, d in lower_bound(graph, set(graph.nodes())))
-
-    q = []
-    all_nodes = set(graph.nodes())
-
-    # create initial tree.
-    start = graph.nodes()[0]
-    for start, end, distance in graph.edges(from_node=start):
-        lb = lower_bound(graph, all_nodes - {start})
-        dist = sum(d for s, e, d in lb)
-        insort(q,
-               (distance + dist,  # lower bound of distance.
-                -2,  # number of nodes in tour.
-                (start, end))  # locations visited.
-               )
-
-    hit, switch, q2 = 0, True, []
-    while q:  # walk the tree.
-        d, _, tour = q.pop(0)
-        tour_set = set(tour)
-
-        if tour_set == all_nodes:
-            if hit < len(all_nodes):  # to overcome premature exit.
-                hit += 1
-                insort(q2, (d, tour))
-                continue
-            else:
-                d, tour = q2.pop(0)
-                assert d >= global_lower_bound, "Solution not possible."
-                return d, list(tour[:-1])
-
-        remaining_nodes = all_nodes - tour_set
-
-        for n2 in remaining_nodes:
-
-            new_tour = tour + (n2, )
-
-            lb_set = remaining_nodes - {n2}
-            if len(lb_set) > 1:
-                lb_dists = lower_bound(graph, lb_set)
-                lb = sum(d for n, n2, d in lb_dists)
-                new_lb = graph.distance_from_path(new_tour) + lb
-            elif len(lb_set) == 1:
-                last_node = lb_set.pop()
-                new_tour = new_tour + (last_node, tour[0])
-                new_lb = graph.distance_from_path(new_tour)
-            else:
-                raise Exception("bad logic!")
-
-            insort(q, (new_lb, -len(new_tour), new_tour))
-
-    return float('inf'), []  # <-- exit path if not solvable.
-
-
-def tsp_greedy(graph):
-    """
-    Solves the traveling salesmans problem for the graph.
-
-    Runtime approximation: seconds = 10**(-5) * (nodes)**2.31
-    Solution quality: Range 98.1% - 100% optimal.
-
-    :param graph: instance of class Graph
-    :return: tour_length, path
-    """
-
-    def shortest_links_first(graph):
-        """ returns a list of (distance, node1, node2) with shortest on top."""
-        c = combinations(graph.nodes(), 2)
-        distances = [(graph.edge(a, b), a, b) for a, b in c if graph.edge(a, b)]
-        distances.sort()
-        return distances
-
-    def join_endpoints(endpoints, a, b):
-        """ Join segments [...,a] + [b,...] into one segment. Maintain `endpoints`.
-        :param endpoints:
-        :param a: node
-        :param b: node
-        :return:
-        """
-        a_seg, b_seg = endpoints[a], endpoints[b]
-        if a_seg[-1] is not a:
-            a_seg.reverse()
-        if b_seg[0] is not b:
-            b_seg.reverse()
-        a_seg += b_seg
-        del endpoints[a]
-        del endpoints[b]
-        endpoints[a_seg[0]] = endpoints[a_seg[-1]] = a_seg
-        return a_seg
-
-    def tsp_tour_length(graph, tour):
-        """ The TSP tour length WITH return to the starting point."""
-        return sum(graph.edge(tour[i - 1], tour[i]) for i in range(len(tour)))
-        # note to above: If there's an error it's probably because the graph isn't
-        # fully connected.
-
-    def improve_tour(graph, tour):
-        assert tour, "no tour to improve?"
-        n = len(tour)
-
-        # Return (i, j) pairs denoting tour[i:j] sub_segments of a tour of length N.
-        sub_segments = [(i, i + length) for length in reversed(range(2, n)) for i in reversed(range(n - length + 1))]
-
-        while True:
-            improvements = {reverse_segment_if_improvement(graph, tour, i, j) for (i, j) in sub_segments}
-            if improvements == {None} or len(improvements) == 0:
-                return tour
-
-    def reverse_segment_if_improvement(graph, tour, i, j):
-        """If reversing tour[i:j] would make the tour shorter, then do it."""
-        # Given tour [...A,B...C,D...], consider reversing B...C to get [...A,C...B,D...]
-        a, b, c, d = tour[i - 1], tour[i], tour[j - 1], tour[j % len(tour)]
-        # are old links (ab + cd) longer than new ones (ac + bd)? if so, reverse segment.
-        A, B, C, D = graph.edge(a, b), graph.edge(c, d), graph.edge(a, c), graph.edge(b, d)
-        # if all are not None and improvement is shorter than previous ...
-        if all((A, B, C, D)) and A + B > C + D:
-            tour[i:j] = reversed(tour[i:j])  # ..retain the solution.
-            return True
-
-    # The core TSP solver
-    # -----------------------
-    # 1. create a path using greedy algorithm (picks nearest peer)
-    new_segment = []
-    endpoints = {n: [n] for n in graph.nodes()}
-    L = shortest_links_first(graph)
-    for _, a, b in L:
-        if a in endpoints and b in endpoints and endpoints[a] != endpoints[b]:
-            new_segment = join_endpoints(endpoints, a, b)
-            if len(new_segment) == len(graph.nodes()):
-                break  # return new_segment
-    assert len(new_segment) == len(graph.nodes()), "there's an unconnected component."
-    first_tour = new_segment[:]
-    first_path_length = tsp_tour_length(graph, first_tour)
-
-    # 2. run improvement on the created path.
-    improved_tour = improve_tour(graph, new_segment)
-    assert set(graph.nodes()) == set(improved_tour)
-
-    second_path_length = tsp_tour_length(graph, improved_tour)
-
-    assert first_path_length >= second_path_length, "first path was better than improved tour?! {} {}".format(
-        first_path_length, second_path_length
-    )
-
-    return second_path_length, improved_tour
-
-
-def subgraph(graph, nodes):
-    """ Creates a subgraph as a copy from the graph
-    :param graph: class Graph
-    :param nodes: set or list of nodes
-    :return: new instance of Graph.
-    """
-    assert isinstance(nodes, (set, list))
-    node_set = set(nodes)
-    G = object.__new__(graph.__class__)
-    assert isinstance(G, BasicGraph)
-    G.__init__()
-    for n1 in nodes:
-        obj = graph.node(n1)
-        G.add_node(n1, obj)
-        for n2 in graph.nodes(from_node=n1):
-            if n2 in node_set:
-                G.add_edge(n1, n2, graph.edge(n1, n2))
-    return G
-
-
-def is_subgraph(graph1, graph2):
-    """
-    Checks if graph1 is subgraph in graph2
-    :param graph1: instance of Graph
-    :param graph2: instance of Graph
-    :return: boolean
-    """
-    assert isinstance(graph1, BasicGraph)
-    assert isinstance(graph2, BasicGraph)
-    if not set(graph1.nodes()).issubset(set(graph2.nodes())):
-        return False
-    if not set(graph1.edges()).issubset(set(graph2.edges())):
-        return False
-    return True
-
-
-def is_partite(graph, n):
-    """ Checks if graph is n-partite
-    :param graph: class Graph
-    :param n: int, number of partitions.
-    :return: boolean and partitions as dict[colour] = set(nodes) or None.
-    """
-    assert isinstance(graph, BasicGraph)
-    assert isinstance(n, int)
-    colours_and_nodes = {i: set() for i in range(n)}
-    nodes_and_colours = {}
-    n1 = set(graph.nodes()).pop()
-    q = [n1]
-    visited = set()
-    colour = 0
-    while q:
-        n1 = q.pop()
-        visited.add(n1)
-
-        if n1 in nodes_and_colours:
-            colour = nodes_and_colours[n1]
-        else:
-            colours_and_nodes[colour].add(n1)
-            nodes_and_colours[n1] = colour
-
-        next_colour = (colour + 1) % n
-        neighbours = graph.nodes(from_node=n1) + graph.nodes(to_node=n1)
-        for n2 in neighbours:
-            if n2 in nodes_and_colours:
-                if nodes_and_colours[n2] == colour:
-                    return False, None
-                # else:  pass  # it already has a colour and there is no conflict.
-            else:  # if n2 not in nodes_and_colours:
-                colours_and_nodes[next_colour].add(n2)
-                nodes_and_colours[n2] = next_colour
-                continue
-            if n2 not in visited:
-                q.append(n2)
-
-    return True, colours_and_nodes
-
-
-def has_cycles(graph):
-    """ Checks if graph has a cycle
-    :param graph: instance of class Graph.
-    :return: bool
-    """
-    for n1, n2, d in graph.edges():
-        if n1 == n2:
-            return True
-        if graph.is_connected(n2, n1):
-            return True
-    return False
-
-
-def components(graph):
-    """ Determines the components of the graph
-    :param graph: instance of class Graph
-    :return: list of sets of nodes. Each set is a component.
-    """
-    assert isinstance(graph, BasicGraph)
-    nodes = set(graph.nodes())
-    sets_of_components = []
-    while nodes:
-        new_component = set()
-        sets_of_components.append(new_component)
-        n = nodes.pop()  # select random node
-        new_component.add(n)  # add it to the new component.
-
-        new_nodes = set(graph.nodes(from_node=n))
-        new_nodes.update(set(graph.nodes(to_node=n)))
-        while new_nodes:
-            n = new_nodes.pop()
-            new_component.add(n)
-            new_nodes.update(set(n for n in graph.nodes(from_node=n) if n not in new_component))
-            new_nodes.update(set(n for n in graph.nodes(to_node=n) if n not in new_component))
-        nodes = nodes - new_component
-    return sets_of_components
-
-
-def network_size(graph, n1, degrees_of_separation=None):
-    """ Determines the nodes within the range given by
-    a degree of separation
-    :param graph: Graph
-    :param n1: start node
-    :param degrees_of_separation: integer
-    :return: set of nodes within given range
-    """
-    assert isinstance(graph, BasicGraph)
-    assert n1 in graph.nodes()
-    if degrees_of_separation is not None:
-        assert isinstance(degrees_of_separation, int)
-
-    network = {n1}
-    q = set(graph.nodes(from_node=n1))
-
-    scan_depth = 1
-    while True:
-        if not q:  # then there's no network.
-            break
-
-        if degrees_of_separation is not None:
-            if scan_depth > degrees_of_separation:
-                break
-
-        new_q = set()
-        for peer in q:
-            if peer in network:
-                continue
-            else:
-                network.add(peer)
-                new_peers = set(graph.nodes(from_node=peer)) - network
-                new_q.update(new_peers)
-        q = new_q
-        scan_depth += 1
-    return network
-
-
-def phase_lines(graph):
-    """ Determines the phase lines of a directed graph.
-    :param graph: Graph
-    :return: dictionary with node id : phase in cut.
-    """
-    phases = {n: 0 for n in graph.nodes()}
-    sinks = {n: set() for n in phases}  # sinks[e] = {s1,s2}
-    edges = {n: set() for n in phases}
-    for s, e, d in graph.edges():
-        sinks[e].add(s)
-        edges[s].add(e)
-
-    cache = {}
-
-    level = 0
-    while sinks:
-        sources = [e for e in sinks if not sinks[e]]  # these nodes have in_degree=0
-        if not sources:
-            raise AttributeError("The graph does not have any sinks.")
-        for s in sources:
-            phases[s] = level  # let's update the phase value
-            del sinks[s]  # and let's remove their sink entry.
-            # and remove their set item from the sinks dict
-            for e in edges[s]:
-                if e not in sinks:
-                    continue
-                sinks[e].discard(s)
-                # but also check if their descendants are loops.
-                for s2 in list(sinks[e]):
-
-                    con = cache.get((e, s2))  # check if the edge has been seen before.
-                    if con is None:
-                        con = graph.is_connected(e, s2)  # if not seen before, search...
-                        cache[(e, s2)] = con
-
-                    if con:
-                        sinks[e].discard(s2)
-        level += 1
-
-    return phases
-
-
-def sources(graph, n):
-    """ Determines the set of sources of 'node' in a DAG
-    :param graph: Graph
-    :return: set of nodes
-    """
-    nodes = {n}
-    q = [n]
-    while q:
-        new = q.pop(0)
-        for src in graph.nodes(to_node=new):
-            if src not in nodes:
-                nodes.add(src)
-            if src not in q:
-                q.append(src)
-    nodes.remove(n)
-    return nodes
-
-
-def same(path1, path2):
-    """ Compares two paths to verify whether they're the same.
-    :param path1: list of nodes.
-    :param path2: list of nodes.
-    :return: boolean.
-    """
-    start1 = path2.index(path1[0])
-    checks = [
-        path1[:len(path1) - start1] == path2[start1:],
-        path1[len(path1) - start1:] == path2[:start1]
-    ]
-    if all(checks):
-        return True
-    return False
-
-
-def adjacency_matrix(graph):
-    """Converts directed graph to an adjacency matrix.
-    :param graph:
-    :return: dictionary
-
-    The distance from a node to itself is 0 and distance from a node to
-    an unconnected node is defined to be infinite. This does not mean that there
-    is no path from a node to another via other nodes.
-
-    Example:
-        g = Graph(from_dict=
-            {1: {2: 3, 3: 8, 5: -4},
-             2: {4: 1, 5: 7},
-             3: {2: 4},
-             4: {1: 2, 3: -5},
-             5: {4: 6}})
-
-        adjacency_matrix(g)
-        {1: {1: 0, 2: 3, 3: 8, 4: inf, 5: -4},
-         2: {1: inf, 2: 0, 3: inf, 4: 1, 5: 7},
-         3: {1: inf, 2: 4, 3: 0, 4: inf, 5: inf},
-         4: {1: 2, 2: inf, 3: -5, 4: 0, 5: inf},
-         5: {1: inf, 2: inf, 3: inf, 4: 6, 5: 0}}
-    """
-    assert isinstance(graph, BasicGraph)
-    return {v1: {v2: 0 if v1 == v2 else graph.edge(v1, v2, default=float('inf'))
-                 for v2 in graph.nodes()}
-            for v1 in graph.nodes()}
-
-
-def all_pairs_shortest_paths(graph):
-    """Find the cost of the shortest path between every pair of vertices in a
-    weighted graph. Uses the Floyd-Warshall algorithm.
-
-    Example:
-        inf = float('inf')
-        g = Graph(from_dict=(
-            {0: {0: 0,   1: 1,   2: 4},
-             1: {0: inf, 1: 0,   2: 2},
-             2: {0: inf, 1: inf, 2: 0}})
-
-        fw(g)
-        {0: {0: 0,   1: 1,   2: 3},
-        1: {0: inf, 1: 0,   2: 2},
-        2: {0: inf, 1: inf, 2: 0}}
-
-        h = {1: {2: 3, 3: 8, 5: -4},
-             2: {4: 1, 5: 7},
-             3: {2: 4},
-             4: {1: 2, 3: -5},
-             5: {4: 6}}
-
-        fw(adj(h)) #
-            {1: {1: 0, 2:  1, 3: -3, 4: 2, 5: -4},
-             2: {1: 3, 2:  0, 3: -4, 4: 1, 5: -1},
-             3: {1: 7, 2:  4, 3:  0, 4: 5, 5:  3},
-             4: {1: 2, 2: -1, 3: -5, 4: 0, 5: -2},
-             5: {1: 8, 2:  5, 3:  1, 4: 6, 5:  0}}
-    """
-    g = graph.adjacency_matrix()
-    assert isinstance(g, dict)
-    vertices = g.keys()
-
-    for v2 in vertices:
-        g = {v1: {v3: min(g[v1][v3], g[v1][v2] + g[v2][v3])
-                  for v3 in vertices}
-             for v1 in vertices}
-    return g
-
-
-def minsum(graph):
-    """ finds the mode(s) that have the smallest sum of distance to all other nodes. """
-    assert isinstance(graph, Graph)
-    adj_mat = graph.all_pairs_shortest_paths()
-    for n in adj_mat:
-        adj_mat[n] = sum(adj_mat[n].values())
-    smallest = min(adj_mat.values())
-    return [k for k, v in adj_mat.items() if v == smallest]
-
-
-def minmax(graph):
-    """ finds the node(s) with shortest distance to all other nodes. """
-    assert isinstance(graph, Graph)
-    adj_mat = graph.all_pairs_shortest_paths()
-    for n in adj_mat:
-        adj_mat[n] = max(adj_mat[n].values())
-    smallest = min(adj_mat.values())
-    return [k for k, v in adj_mat.items() if v == smallest]
-
-
-def shortest_tree_all_pairs(graph):
-    """
-       'minimize the longest distance between any pair'
-
-    Note: This algorithm is not shortest path as it jumps
-    to a new branch when it has exhausted a branch in the tree.
-    :return: path
-    """
-    g = all_pairs_shortest_paths(graph)
-    assert isinstance(g, dict)
-
-    distance = float('inf')
-    best_starting_point = -1
-    # create shortest path gantt diagram.
-    for start_node in g.keys():
-        if start_node in g:
-            dist = sum(v for k, v in g[start_node].items())
-            if dist < distance:
-                best_starting_point = start_node
-            # else: skip the node as it's isolated.
-    g2 = g[best_starting_point]  # {1: 0, 2: 1, 3: 2, 4: 3}
-
-    inv_g2 = {}
-    for k, v in g2.items():
-        if v not in inv_g2:
-            inv_g2[v] = set()
-        inv_g2[v].add(k)
-
-    all_nodes = set(g.keys())
-    del g
-    path = []
-    while all_nodes and inv_g2.keys():
-        v_nearest = min(inv_g2.keys())
-        for v in inv_g2[v_nearest]:
-            all_nodes.remove(v)
-            path.append(v)
-        del inv_g2[v_nearest]
-    return path
-
-
-def has_path(graph, path):
-    """ checks if path exists is graph
-    :param graph: instance of Graph
-    :param path: list of nodes
-    :return: boolean
-    """
-    assert isinstance(graph, BasicGraph)
-    assert isinstance(path, (list, tuple))
-    v1 = path[0]
-    for v2 in path[1:]:
-        if graph.edge(v1, v2) is None:
-            return False
-        else:
-            v1 = v2
-    return True
-
-
-def all_simple_paths(graph, start, end):
-    """
-    finds all simple (non-looping) paths from start to end
-    :param start: node
-    :param end: node
-    :return: list of paths
-    """
-    if start == end:
-        raise ValueError("start is end")
-    if not graph.is_connected(start, end):
-        return []
-
-    paths = []
-    q = [(start,)]
-    while q:
-        path = q.pop(0)
-        for s, e, d in graph.edges(from_node=path[0]):
-            if e in path:
-                continue
-            new_path = (e,) + path
-            if e == end:
-                paths.append(new_path)
-            else:
-                q.append(new_path)
-    return [list(reversed(p)) for p in paths]
-
-
-def all_paths(graph, start, end):
-    """ finds all (simple and non-simple) paths from start to end
-    :param graph: instance of Graph
-    :param start: node
-    :param end: node
-    :return: list of paths unique from start to end.
-    """
-    cache = {}
-
-    if start == end:
-        raise ValueError("start is end")
-    if not graph.is_connected(start, end):
-        return []
-    paths = [(start,)]
-    q = [start]
-    skip_list = set()
-    while q:
-        n1 = q.pop(0)
-        if n1 == end:
-            continue
-
-        n2s = graph.nodes(from_node=n1)
-        new_paths = [p for p in paths if p[-1] == n1]
-        for n2 in n2s:
-            if n2 in skip_list:
-                continue
-            n3s = graph.nodes(from_node=n2)
-
-            con = cache.get((n2, n1))
-            if con is None:
-                con = graph.is_connected(n2, n1)
-                cache[(n2, n1)] = con
-
-            if len(n3s) > 1 and con:
-                # it's a fork and it's a part of a loop!
-                # is the sequence n2,n3 already in the path?
-                for n3 in n3s:
-                    for path in new_paths:
-                        a = [n2, n3]
-                        if any(all(path[i+j] == a[j] for j in range(len(a))) for i in range(len(path))):
-                            skip_list.add(n3)
-
-            for path in new_paths:
-                if path in paths:
-                    paths.remove(path)
-
-                new_path = path + (n2,)
-                if new_path not in paths:
-                    paths.append(new_path)
-
-            if n2 not in q:
-                q.append(n2)
-
-    paths = [list(p) for p in paths if p[-1] == end]
-    return paths
-
-
-def degree_of_separation(graph, n1, n2):
-    """ Calculates the degree of separation between 2 nodes."""
-    assert n1 in graph.nodes()
-    p = breadth_first_search(graph, n1, n2)
-    return len(p)-1
-
-
-def loop(graph, start, mid, end=None):
-    """ Returns a loop passing through a defined mid-point and returning via a different set of nodes to the outward
-        journey. If end is None we return to the start position. """
-    _, p = graph.shortest_path(start, mid)
-    g2 = graph.copy()
-    if end is not None:
-        for n in p[:-1]:
-            g2.del_node(n)
-        _, p2 = g2.shortest_path(mid, end)
-    else:
-        for n in p[1:-1]:
-            g2.del_node(n)
-        _, p2 = g2.shortest_path(mid, start)
-    l = p + p2[1:]
-    return l
-
-
-def avoids(graph, start, end, obstacles):
-    """ Returns a path through the graph avoiding the obstacles"""
-    g2 = graph.copy()
-    for each in obstacles:
-        assert isinstance(each, int)
-    for o in obstacles:
-        g2.del_node(o)
-    _, p = g2.shortest_path(start, end)
-    return p
-
-
 class ScanThread(object):
     """ search thread for bidirectional search """
     def __init__(self, cost, n1, path=()):
@@ -3032,33 +1429,33 @@
     Lower bound = float('infinite')
     shortest path = None
 
-    Two queues (forward scan and backward scan) are initiated with respectively 
+    Two queues (forward scan and backward scan) are initiated with respectively
     the start and end node as starting point for each scan.
 
     while there are nodes in the forward- and backward-scan queues:
         1. select direction from (forward, backward) in alternations.
-        2. pop the top item from the queue of the direction. 
+        2. pop the top item from the queue of the direction.
            (The top item contains the node N that is nearest the starting point for the scan)
         3. Add the node N to the scan-directions frontier.
         4. If the node N is in the other directions frontier:
-            the path distance from the directions _start_ to the _end_ via 
+            the path distance from the directions _start_ to the _end_ via
             the point of intersection (N), is compared with the lower bound.
-            
+
             If the path distance is less than the lower bound:
-            *lower bound* is updated with path distance, and, 
+            *lower bound* is updated with path distance, and,
             the *shortest path* is recorded.
-    
+
         5. for each node N2 (to N if backward, from N if forward):
             the distance D is accumulated
-        
+
             if D > lower bound, the node N2 is ignored.
-        
+
             if N2 is within the other directions frontier and D + D.other > lower bound, the node N2 is ignored.
-        
+
             otherwise:
                 the path P recorded
                 and N2, D and P are added to the directions scan queue
-        
+
     The algorithm terminates when the scan queues are exhausted.
     ----------------
 
@@ -3276,6 +1673,17 @@
         """
         return maximum_flow_min_cut(self, start, end)
 
+    def capacitated_min_cost_flow(self, stock, capacity=None):
+        """
+        :param demand: dict {node: stock, ...}
+            stock < 0 is demand
+            stock > 0 is supply
+        :param capacity: Graph where edge is capacity limit.
+            If None, capacity is inf.
+        :return: total costs, flow graph
+        """
+        return capacitated_min_cost_flow(self, stock, capacity=capacity)
+
     def solve_tsp(self, method='greedy'):
         """ solves the traveling salesman problem for the graph
         (finds the shortest path through all nodes)
@@ -3524,5 +1932,4 @@
         :param maintain_aspect_ratio: bool: rescales the chart to maintain aspect ratio.
         :return: None. Plots figure.
         """
-        return plot_3d(self, nodes, edges, rotation, maintain_aspect_ratio)
->>>>>>> 3b2af790
+        return plot_3d(self, nodes, edges, rotation, maintain_aspect_ratio)